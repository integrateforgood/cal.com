import Head from 'next/head';
import Link from 'next/link';
import prisma from '../../lib/prisma';
import Shell from '../../components/Shell';
import {useEffect, useState} from 'react';
import {getSession, useSession} from 'next-auth/client';
import {CalendarIcon, CheckCircleIcon, ChevronRightIcon, PlusIcon, XCircleIcon} from '@heroicons/react/solid';
import {InformationCircleIcon} from '@heroicons/react/outline';
import { Switch } from '@headlessui/react'

export default function Home({ integrations }) {
    const [session, loading] = useSession();
    const [showAddModal, setShowAddModal] = useState(false);
<<<<<<< HEAD
    if (loading) {
        return <p className="text-gray-400">Loading...</p>;
    }
=======
    const [showSelectCalendarModal, setShowSelectCalendarModal] = useState(false);
    const [selectableCalendars, setSelectableCalendars] = useState([]);
>>>>>>> 6d7ec7fa

    function toggleAddModal() {
        setShowAddModal(!showAddModal);
    }

    function toggleShowCalendarModal() {
        setShowSelectCalendarModal(!showSelectCalendarModal);
    }

    function loadCalendars() {
        fetch('api/availability/calendar')
          .then((response) => response.json())
          .then(data => {
              setSelectableCalendars(data)
          });
    }

    function integrationHandler(type) {
        fetch('/api/integrations/' + type.replace('_', '') + '/add')
            .then((response) => response.json())
            .then((data) => window.location.href = data.url);
    }

    function calendarSelectionHandler(calendar) {
        return (selected) => {
            let cals = [...selectableCalendars];
            let i = cals.findIndex(c => c.externalId === calendar.externalId);
            cals[i].selected = selected;
            setSelectableCalendars(cals);
            if (selected) {
                fetch('api/availability/calendar', {
                    method: 'POST',
                    headers: {
                        'Content-Type': 'application/json'
                    },
                    body: JSON.stringify(cals[i])
                }).then((response) => response.json());
            } else {
                fetch('api/availability/calendar', {
                    method: 'DELETE', headers: {
                        'Content-Type': 'application/json'
                    }, body: JSON.stringify(cals[i])
                }).then((response) => response.json());
            }
        }
    }

    function getCalendarIntegrationImage(integrationType: string){
        switch (integrationType) {
            case "google_calendar": return "integrations/google-calendar.png";
            case "office365_calendar": return "integrations/office-365.png";
            default: return "";
        }
    }

    function classNames(...classes) {
        return classes.filter(Boolean).join(' ')
    }

    useEffect(loadCalendars, [integrations]);

    if (loading) {
        return <p className="text-gray-400">Loading...</p>;
    }

    return (
        <div>
            <Head>
                <title>Integrations | Calendso</title>
                <link rel="icon" href="/favicon.ico" />
            </Head>

            <Shell heading="Integrations" noPaddingBottom>
                <div className="text-right py-2">
                    <button onClick={toggleAddModal} type="button"
                            className="px-4 py-2 border border-gray-300 shadow-sm text-sm font-medium rounded-md text-gray-700 bg-white hover:bg-gray-50 focus:outline-none focus:ring-2 focus:ring-offset-2 focus:ring-indigo-500">
                        Add new integration
                    </button>
                </div>
<<<<<<< HEAD
               <div className="bg-white shadow overflow-hidden rounded-lg">
=======
                <div className="bg-white shadow overflow-hidden rounded-lg mb-8">
>>>>>>> 6d7ec7fa
                    {integrations.filter( (ig) => ig.credential ).length !== 0 ? <ul className="divide-y divide-gray-200">
                        {integrations.filter(ig => ig.credential).map( (ig) => (<li>
                            <Link href={"/integrations/" + ig.credential.id}>
                                <a className="block hover:bg-gray-50">
                                    <div className="flex items-center px-4 py-4 sm:px-6">
                                        <div className="min-w-0 flex-1 flex items-center">
                                            <div className="flex-shrink-0">
                                                <img className="h-10 w-10 mr-2" src={ig.imageSrc} alt={ig.title} />
                                            </div>
                                            <div className="min-w-0 flex-1 px-4 md:grid md:grid-cols-2 md:gap-4">
                                                <div>
                                                    <p className="text-sm font-medium text-blue-600 truncate">{ig.title}</p>
                                                    <p className="flex items-center text-sm text-gray-500">
                                                        {ig.type.endsWith('_calendar') && <span className="truncate">Calendar Integration</span>}
                                                        {ig.type.endsWith('_video') && <span className="truncate">Video Conferencing</span>}
                                                    </p>
                                                </div>
                                                <div className="hidden md:block">
                                                    {ig.credential.key && <p className="mt-2 flex items-center text text-gray-500">
                                                        <CheckCircleIcon className="flex-shrink-0 mr-1.5 h-5 w-5 text-green-400" />
                                                        Connected
                                                    </p>}
                                                    {!ig.credential.key && <p className="mt-3 flex items-center text text-gray-500">
                                                        <XCircleIcon className="flex-shrink-0 mr-1.5 h-5 w-5 text-yellow-400" />
                                                        Not connected
                                                    </p>}
                                                </div>
                                            </div>
                                            <div>
                                                <ChevronRightIcon className="h-5 w-5 text-gray-400" />
                                            </div>
                                        </div>
                                    </div>
                                </a>
                            </Link>
                        </li>))}
                    </ul>
                    :
                    <div className="bg-white shadow rounded-lg">
                        <div className="flex">
                            <div className="py-9 pl-8">
                                <InformationCircleIcon className="text-blue-600 w-16" />
                            </div>
                            <div className="py-5 sm:p-6">
                                <h3 className="text-lg leading-6 font-medium text-gray-900">
                                     You don't have any integrations added.
                                </h3>
                                <div className="mt-2 text-sm text-gray-500">
                                    <p>
                                        You currently do not have any integrations set up. Add your first integration to get started.
                                    </p>
                                </div>
                                <div className="mt-3 text-sm">
                                    <button onClick={toggleAddModal} className="font-medium text-blue-600 hover:text-blue-500"> Add your first integration <span aria-hidden="true">&rarr;</span></button>
                                </div>
                            </div>
                        </div>
                    </div>
                    }
                </div>
                {showAddModal &&
                    <div className="fixed z-10 inset-0 overflow-y-auto" aria-labelledby="modal-title" role="dialog" aria-modal="true">
                    <div className="flex items-end justify-center min-h-screen pt-4 px-4 pb-20 text-center sm:block sm:p-0">
                        {/* <!--
                          Background overlay, show/hide based on modal state.

                          Entering: "ease-out duration-300"
                            From: "opacity-0"
                            To: "opacity-100"
                          Leaving: "ease-in duration-200"
                            From: "opacity-100"
                            To: "opacity-0"
                        --> */}
                        <div className="fixed inset-0 bg-gray-500 bg-opacity-75 transition-opacity" aria-hidden="true"></div>
                        <span className="hidden sm:inline-block sm:align-middle sm:h-screen" aria-hidden="true">&#8203;</span>
                        {/* <!--
                          Modal panel, show/hide based on modal state.

                          Entering: "ease-out duration-300"
                            From: "opacity-0 translate-y-4 sm:translate-y-0 sm:scale-95"
                            To: "opacity-100 translate-y-0 sm:scale-100"
                          Leaving: "ease-in duration-200"
                            From: "opacity-100 translate-y-0 sm:scale-100"
                            To: "opacity-0 translate-y-4 sm:translate-y-0 sm:scale-95"
                        --> */}
                        <div className="inline-block align-bottom bg-white rounded-lg px-4 pt-5 pb-4 text-left overflow-hidden shadow-xl transform transition-all sm:my-8 sm:align-middle sm:max-w-lg sm:w-full sm:p-6">
                            <div className="sm:flex sm:items-start">
                                <div className="mx-auto flex-shrink-0 flex items-center justify-center h-12 w-12 rounded-full bg-blue-100 sm:mx-0 sm:h-10 sm:w-10">
                                    <PlusIcon className="h-6 w-6 text-blue-600" />
                                </div>
                                <div className="mt-3 text-center sm:mt-0 sm:ml-4 sm:text-left">
                                    <h3 className="text-lg leading-6 font-medium text-gray-900" id="modal-title">
                                        Add a new integration
                                    </h3>
                                    <div>
                                        <p className="text-sm text-gray-400">
                                            Link a new integration to your account.
                                        </p>
                                    </div>
                                </div>
                            </div>
                            <div className="my-4">
                                <ul className="divide-y divide-gray-200">
                                    {integrations.filter( (integration) => integration.installed ).map( (integration) => (<li className="flex py-4">
                                        <div className="w-1/12 mr-4 pt-2">
                                            <img className="h-8 w-8 mr-2" src={integration.imageSrc} alt={integration.title} />
                                        </div>
                                        <div className="w-10/12">
                                            <h2 className="text-gray-800 font-medium">{ integration.title }</h2>
                                            <p className="text-gray-400 text-sm">{ integration.description }</p>
                                        </div>
                                        <div className="w-2/12 text-right pt-2">
                                            <button onClick={() => integrationHandler(integration.type)} className="font-medium text-blue-600 hover:text-blue-500">Add</button>
                                        </div>
                                    </li>))}
                                </ul>
                            </div>
                            <div className="mt-5 sm:mt-4 sm:flex sm:flex-row-reverse">
                                <button onClick={toggleAddModal} type="button" className="mt-3 w-full inline-flex justify-center rounded-md border border-gray-300 shadow-sm px-4 py-2 bg-white text-base font-medium text-gray-700 hover:bg-gray-50 focus:outline-none focus:ring-2 focus:ring-offset-2 focus:ring-indigo-500 sm:mt-0 sm:w-auto sm:text-sm">
                                    Close
                                </button>
                            </div>
                        </div>
                    </div>
                </div>
                }
                <div className="bg-white shadow rounded-lg">
                    <div className="px-4 py-5 sm:p-6">
                        <h3 className="text-lg leading-6 font-medium text-gray-900">
                            Select calendars
                        </h3>
                        <div className="mt-2 max-w-xl text-sm text-gray-500">
                            <p>
                               Select which calendars are checked for availability to prevent double bookings.
                            </p>
                        </div>
                        <div className="mt-5">
                            <button type="button" onClick={toggleShowCalendarModal} className="btn btn-primary">
                                Select calendars
                            </button>
                        </div>
                    </div>
                </div>
                {showSelectCalendarModal &&
                <div className="fixed z-10 inset-0 overflow-y-auto" aria-labelledby="modal-title" role="dialog" aria-modal="true">
                    <div className="flex items-end justify-center min-h-screen pt-4 px-4 pb-20 text-center sm:block sm:p-0">
                        {/* <!--
                          Background overlay, show/hide based on modal state.

                          Entering: "ease-out duration-300"
                            From: "opacity-0"
                            To: "opacity-100"
                          Leaving: "ease-in duration-200"
                            From: "opacity-100"
                            To: "opacity-0"
                        --> */}
                        <div className="fixed inset-0 bg-gray-500 bg-opacity-75 transition-opacity" aria-hidden="true"></div>
                        <span className="hidden sm:inline-block sm:align-middle sm:h-screen" aria-hidden="true">&#8203;</span>
                        {/* <!--
                          Modal panel, show/hide based on modal state.

                          Entering: "ease-out duration-300"
                            From: "opacity-0 translate-y-4 sm:translate-y-0 sm:scale-95"
                            To: "opacity-100 translate-y-0 sm:scale-100"
                          Leaving: "ease-in duration-200"
                            From: "opacity-100 translate-y-0 sm:scale-100"
                            To: "opacity-0 translate-y-4 sm:translate-y-0 sm:scale-95"
                        --> */}
                        <div className="inline-block align-bottom bg-white rounded-lg px-4 pt-5 pb-4 text-left overflow-hidden shadow-xl transform transition-all sm:my-8 sm:align-middle sm:max-w-lg sm:w-full sm:p-6">
                            <div className="sm:flex sm:items-start">
                                <div className="mx-auto flex-shrink-0 flex items-center justify-center h-12 w-12 rounded-full bg-blue-100 sm:mx-0 sm:h-10 sm:w-10">
                                    <CalendarIcon className="h-6 w-6 text-blue-600" />
                                </div>
                                <div className="mt-3 text-center sm:mt-0 sm:ml-4 sm:text-left">
                                    <h3 className="text-lg leading-6 font-medium text-gray-900" id="modal-title">
                                        Select calendars
                                    </h3>
                                    <div>
                                        <p className="text-sm text-gray-400">
                                            If no entry is selected, all calendars will be checked
                                        </p>
                                    </div>
                                </div>
                            </div>
                            <div className="my-4">
                                <ul className="divide-y divide-gray-200">
                                    {selectableCalendars.map( (calendar) => (<li className="flex py-4">
                                        <div className="w-1/12 mr-4 pt-2">
                                            <img className="h-8 w-8 mr-2" src={getCalendarIntegrationImage(calendar.integration)} alt={calendar.integration} />
                                        </div>
                                        <div className="w-10/12 pt-3">
                                            <h2 className="text-gray-800 font-medium">{ calendar.name }</h2>
                                        </div>
                                        <div className="w-2/12 text-right pt-3">
                                            <Switch
                                              checked={calendar.selected}
                                              onChange={calendarSelectionHandler(calendar)}
                                              className={classNames(
                                                calendar.selected ? 'bg-indigo-600' : 'bg-gray-200',
                                                'relative inline-flex flex-shrink-0 h-6 w-11 border-2 border-transparent rounded-full cursor-pointer transition-colors ease-in-out duration-200 focus:outline-none focus:ring-2 focus:ring-offset-2 focus:ring-indigo-500'
                                              )}
                                            >
                                                <span className="sr-only">Select calendar</span>
                                                <span
                                                  aria-hidden="true"
                                                  className={classNames(
                                                    calendar.selected ? 'translate-x-5' : 'translate-x-0',
                                                    'pointer-events-none inline-block h-5 w-5 rounded-full bg-white shadow transform ring-0 transition ease-in-out duration-200'
                                                  )}
                                                />
                                            </Switch>
                                        </div>
                                    </li>))}
                                </ul>
                            </div>
                            <div className="mt-5 sm:mt-4 sm:flex sm:flex-row-reverse">
                                <button onClick={toggleShowCalendarModal} type="button" className="mt-3 w-full inline-flex justify-center rounded-md border border-gray-300 shadow-sm px-4 py-2 bg-white text-base font-medium text-gray-700 hover:bg-gray-50 focus:outline-none focus:ring-2 focus:ring-offset-2 focus:ring-indigo-500 sm:mt-0 sm:w-auto sm:text-sm">
                                    Close
                                </button>
                            </div>
                        </div>
                    </div>
                </div>
                }
            </Shell>
        </div>
    );
}

const validJson = (jsonString: string) => {
    try {
        const o = JSON.parse(jsonString);
        if (o && typeof o === "object") {
            return o;
        }
    }
    catch (e) {}
    return false;
}

export async function getServerSideProps(context) {
    const session = await getSession(context);
    if (!session) {
        return { redirect: { permanent: false, destination: '/auth/login' } };
    }
    const user = await prisma.user.findFirst({
        where: {
            email: session.user.email,
        },
        select: {
            id: true
        }
    });

    const credentials = await prisma.credential.findMany({
        where: {
            userId: user.id,
        },
        select: {
            id: true,
            type: true,
            key: true
        }
    });

    const integrations = [ {
        installed: !!(process.env.GOOGLE_API_CREDENTIALS && validJson(process.env.GOOGLE_API_CREDENTIALS)),
        credential: credentials.find( (integration) => integration.type === "google_calendar" ) || null,
        type: "google_calendar",
        title: "Google Calendar",
        imageSrc: "integrations/google-calendar.png",
        description: "For personal and business calendars",
    }, {
        installed: !!(process.env.MS_GRAPH_CLIENT_ID && process.env.MS_GRAPH_CLIENT_SECRET),
        type: "office365_calendar",
        credential: credentials.find( (integration) => integration.type === "office365_calendar" ) || null,
        title: "Office 365 / Outlook.com Calendar",
        imageSrc: "integrations/office-365.png",
        description: "For personal and business calendars",
    }, {
        installed: !!(process.env.ZOOM_CLIENT_ID && process.env.ZOOM_CLIENT_SECRET),
        type: "zoom_video",
        credential: credentials.find( (integration) => integration.type === "zoom_video" ) || null,
        title: "Zoom",
        imageSrc: "integrations/zoom.png",
        description: "Video Conferencing",
    } ];

    return {
      props: {integrations},
    }
}<|MERGE_RESOLUTION|>--- conflicted
+++ resolved
@@ -6,19 +6,13 @@
 import {getSession, useSession} from 'next-auth/client';
 import {CalendarIcon, CheckCircleIcon, ChevronRightIcon, PlusIcon, XCircleIcon} from '@heroicons/react/solid';
 import {InformationCircleIcon} from '@heroicons/react/outline';
-import { Switch } from '@headlessui/react'
+import {Switch} from '@headlessui/react'
 
 export default function Home({ integrations }) {
     const [session, loading] = useSession();
     const [showAddModal, setShowAddModal] = useState(false);
-<<<<<<< HEAD
-    if (loading) {
-        return <p className="text-gray-400">Loading...</p>;
-    }
-=======
     const [showSelectCalendarModal, setShowSelectCalendarModal] = useState(false);
     const [selectableCalendars, setSelectableCalendars] = useState([]);
->>>>>>> 6d7ec7fa
 
     function toggleAddModal() {
         setShowAddModal(!showAddModal);
@@ -98,11 +92,7 @@
                         Add new integration
                     </button>
                 </div>
-<<<<<<< HEAD
-               <div className="bg-white shadow overflow-hidden rounded-lg">
-=======
                 <div className="bg-white shadow overflow-hidden rounded-lg mb-8">
->>>>>>> 6d7ec7fa
                     {integrations.filter( (ig) => ig.credential ).length !== 0 ? <ul className="divide-y divide-gray-200">
                         {integrations.filter(ig => ig.credential).map( (ig) => (<li>
                             <Link href={"/integrations/" + ig.credential.id}>
